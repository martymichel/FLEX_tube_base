--- conflicted
+++ resolved
@@ -355,19 +355,14 @@
                 self.detection_engine.set_class_colors_quietly(class_colors)
                 logging.info(f"Klassen-Farben übernommen: {len(class_colors)} Klassen")
 
-
     def auto_load_on_startup(self):
         """Auto-Loading beim Start."""
         try:
             # Produktkonfiguration laden
             last_ds = self.settings.get('last_dataset', '')
             if last_ds:
-<<<<<<< HEAD
                 if self.dataset_manager.load_dataset_with_backup(last_ds):
                     self.ui.update_dataset_status(last_ds)
-=======
-                self.dataset_manager.load_dataset_with_backup(last_ds)
->>>>>>> 47e25f18
 
             # Letztes Modell laden
             last_model = self.settings.get('last_model', '')
@@ -401,8 +396,6 @@
                         if self.camera_manager.set_source(last_source):
                             self.ui.update_camera_status(last_source, 'video')
                 elif not last_mode_was_video and isinstance(last_source, int):
-                    if self.camera_manager.set_source(last_source):
-                        self.ui.update_camera_status(last_source, 'webcam')
                 elif (
                     not last_mode_was_video
                     and isinstance(last_source, (list, tuple))
