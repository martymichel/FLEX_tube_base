#!/usr/bin/env python3
""" Einfache KI-Objekterkennungs-Anwendung - Kommentar für Claude, gesehen?"""

import sys
import os
import logging
import time
import cv2
import numpy as np
from PyQt6.QtWidgets import QApplication, QMainWindow, QWidget, QVBoxLayout, QHBoxLayout, QMessageBox
from PyQt6.QtCore import Qt, QTimer
from PyQt6.QtGui import QFont, QKeySequence, QShortcut

# Eigene Module
from detection_engine import DetectionEngine
from camera_manager import CameraManager
from motion_manager import MotionManager
from product_dataset_manager import ProductDatasetManager

from camera_config_manager import CameraConfigManager
from settings import Settings
from ui.main_ui import MainUI
from user_manager import UserManager
from modbus_manager import ModbusManager
from image_saver import ImageSaver
from detection_logger import DetectionLogger

# Logging konfigurieren
logging.basicConfig(
    level=logging.INFO,
    format='%(asctime)s - %(levelname)s - %(message)s',
    handlers=[
        logging.StreamHandler(),
        logging.FileHandler('detection_app.log')
    ]
)

class DetectionApp(QMainWindow):
    """
    Hauptanwendung - VEREINFACHT ohne komplexe Threading-Probleme.
    ERWEITERT: Countdown in Statusleiste während der Aufnahmezeit
    """

    def __init__(self):
        super().__init__()
        self.setWindowTitle("KI-Objekterkennung - VEREINFACHT")
        self.setWindowState(Qt.WindowState.WindowFullScreen)
        
        # Komponenten initialisieren
        self.settings = Settings()
        self.user_manager = UserManager()
        
        # Kamera und KI
        self.camera_config_manager = CameraConfigManager()
        self.camera_manager = CameraManager(self.camera_config_manager)
        self.detection_engine = DetectionEngine()
        
        # MODBUS-Manager
        self.modbus_manager = ModbusManager(self.settings)

        # Image-Saver
        self.image_saver = ImageSaver(self.settings)

        # Parquet Detection Logger
        self.detection_logger = DetectionLogger(self.settings)

        # Produkt-Konfigurationen
        self.dataset_manager = ProductDatasetManager(self.settings)
<<<<<<< HEAD
        self.dataset_manager.migrate_from_settings()
=======
>>>>>>> f3c9a75f
        
        # UI aufbauen
        self.ui = MainUI(self)
        self.setCentralWidget(self.ui)
        
        # Verbindungen herstellen
        self.setup_connections()
        
        # ESC-Taste für schnelles Beenden
        self.setup_exit_shortcuts()
        self._shutdown_confirmed = False
        
        # Status
        self.running = False
        self.blink_timer = None  # Für rotes Blinken
        
        # Workflow-Status
        self.motion_detected = False
        self.motion_cleared = False
        self.detection_running = False
        self.blow_off_active = False
        
        # Timing-Variablen
        self.motion_clear_time = None
        self.detection_start_time = None
        self.blow_off_start_time = None
        
        # COUNTDOWN-TIMER für Statusleiste
        self.countdown_timer = QTimer()
        self.countdown_timer.timeout.connect(self.update_status_countdown)
        
        # Statistiken
        self.last_cycle_detections = {}
        self.current_frame_detections = []
        self.cycle_image_count = 0
        
        # Timer für Frame-Updates
        self.update_timer = QTimer()
        self.update_timer.timeout.connect(self.process_frame)

        # Motion Detection
        self.motion_manager = MotionManager(
            self.settings,
            self.ui.update_motion,
            self.ui.update_motion_status,
        ) 
        self.no_motion_stable_count = 0


        # Helligkeitsüberwachung
        self.brightness_values = []
        self.low_brightness_start = None
        self.high_brightness_start = None
        self.brightness_auto_stop_active = False
        
        # Einstellungen überwachen
        self.settings_timer = QTimer()
        self.settings_timer.timeout.connect(self.check_settings_changes)
        self.settings_timer.start(2000)
        
        # EINFACHER Modbus-Status-Check
        self.modbus_check_timer = QTimer()
        self.modbus_check_timer.timeout.connect(self.check_modbus_status)
        self.modbus_check_timer.start(5000)  # Alle 5 Sekunden
        
        # MODBUS-Initialisierung mit Reset-Fallback
        self.intelligent_modbus_init()
        
        # Auto-Loading beim Start
        self.auto_load_on_startup()
        
        # Log Application Start
        self.detection_logger.log_system_event('START', 'INFO', 'DetectionApp erfolgreich gestartet', {
            'model_loaded': self.detection_engine.model_loaded,
            'camera_ready': self.camera_manager.camera_ready,
            'modbus_connected': self.modbus_manager.connected
        })
        
        logging.info("DetectionApp erfolgreich gestartet")

    def intelligent_modbus_init(self):
        """INTELLIGENTE Modbus-Initialisierung: Erst direkt versuchen, dann Reset-Fallback."""
        try:
            # Callback für sofortigen Verbindungsverlust setzen
            self.modbus_manager.set_connection_lost_callback(self.on_modbus_connection_lost)
            
            if self.modbus_manager.startup_connect_with_reset_fallback():
                self.modbus_manager.start_watchdog()
                self.ui.update_modbus_status(True, self.modbus_manager.ip_address)
                
                # Log Modbus Connection Success
                self.detection_logger.log_modbus_event('CONNECTION_ESTABLISHED', 'SUCCESS', 
                    'WAGO Modbus erfolgreich initialisiert', {
                        'ip_address': self.modbus_manager.ip_address,
                        'port': self.modbus_manager.port
                    })
                
                logging.info("WAGO Modbus erfolgreich initialisiert")
            else:
                self.ui.update_modbus_status(False, self.modbus_manager.ip_address)
                
                # Log Modbus Connection Failure
                self.detection_logger.log_modbus_event('CONNECTION_FAILED', 'ERROR', 
                    'WAGO Modbus Verbindung endgültig fehlgeschlagen', {
                        'ip_address': self.modbus_manager.ip_address,
                        'port': self.modbus_manager.port
                    })
                
                logging.warning("WAGO Modbus Verbindung endgültig fehlgeschlagen")
        except Exception as e:
            logging.error(f"Modbus-Initialisierung fehlgeschlagen: {e}")
            self.ui.update_modbus_status(False, self.modbus_manager.ip_address)
            
            # Log Modbus Initialization Error
            self.detection_logger.log_modbus_event('INITIALIZATION_ERROR', 'ERROR', 
                f'Modbus-Initialisierung fehlgeschlagen: {e}', {
                    'ip_address': self.modbus_manager.ip_address,
                    'error': str(e)
                })

    def on_modbus_connection_lost(self, reason):
        """SOFORTIGER Callback bei Modbus-Verbindungsverlust."""
        logging.error(f"MODBUS VERBINDUNG VERLOREN: {reason}")
        
        # Log Modbus Connection Lost
        self.detection_logger.log_modbus_event('CONNECTION_LOST', 'ERROR', 
            f'MODBUS VERBINDUNG VERLOREN: {reason}', {
                'reason': reason,
                'detection_was_running': self.running
            })
        
        # Detection SOFORT stoppen falls läuft
        if self.running:
            self.stop_detection()
            self.ui.show_status("MODBUS GETRENNT - Detection gestoppt", "error")
            logging.warning("Detection SOFORT gestoppt aufgrund Modbus-Verlust")
        
        # UI sofort aktualisieren
        self.ui.update_modbus_status(False, self.modbus_manager.ip_address)
        self.ui.update_coil_status(reject_active=False, detection_active=False)

    def check_modbus_status(self):
        """VERBESSERTE Modbus-Status-Überprüfung mit sofortigem Detection-Stopp."""
        try:
            # Prüfe Verbindung
            was_connected = self.modbus_manager.connected
            is_connected = self.modbus_manager.is_connected()
            
            if was_connected and not is_connected:
                # Verbindung verloren - SOFORTIGER STOPP DER DETECTION
                logging.error("Modbus-Verbindung verloren - stoppe Detection SOFORT")
                self.modbus_manager.connected = False
                
                # Log Modbus Connection Lost in Status Check
                self.detection_logger.log_modbus_event('CONNECTION_LOST_STATUS_CHECK', 'ERROR', 
                    'Modbus-Verbindung im Status-Check verloren', {
                        'detection_was_running': self.running
                    })
                
                # Detection sofort stoppen falls läuft
                if self.running:
                    self.stop_detection()
                    self.ui.show_status("MODBUS GETRENNT - Detection gestoppt", "error")
                    logging.warning("Detection aufgrund Modbus-Verlust gestoppt")
                
                # UI aktualisieren
                self.ui.update_modbus_status(False, self.modbus_manager.ip_address)
                self.ui.update_coil_status(reject_active=False, detection_active=False)
                
            elif not was_connected and is_connected:
                # Verbindung wiederhergestellt
                logging.info("Modbus-Verbindung wiederhergestellt")
                self.modbus_manager.connected = True
                self.ui.update_modbus_status(True, self.modbus_manager.ip_address)
                self.ui.show_status("Modbus wiederhergestellt", "success")
                
                # Log Modbus Connection Restored
                self.detection_logger.log_modbus_event('CONNECTION_RESTORED', 'SUCCESS', 
                    'Modbus-Verbindung wiederhergestellt', {
                        'ip_address': self.modbus_manager.ip_address
                    })
                
            # Update UI Status
            self.ui.update_modbus_status(is_connected, self.modbus_manager.ip_address)
            
        except Exception as e:
            logging.error(f"Fehler bei Modbus-Status-Check: {e}")
            # Bei kritischen Fehlern im Status-Check auch Detection stoppen
            if self.running and ("Connection" in str(e) or "timed out" in str(e).lower()):
                logging.error("Kritischer Modbus-Fehler - stoppe Detection")
                
                # Log Critical Modbus Error
                self.detection_logger.log_modbus_event('CRITICAL_ERROR', 'ERROR', 
                    f'Kritischer Modbus-Fehler: {e}', {
                        'error': str(e),
                        'detection_stopped': True
                    })
                
                self.stop_detection()
                self.ui.show_status("Modbus-Fehler - Detection gestoppt", "error")

    def setup_exit_shortcuts(self):
        """ESC-Taste für schnelles Beenden."""
        self.esc_shortcut = QShortcut(QKeySequence(Qt.Key.Key_Escape), self)
        self.esc_shortcut.activated.connect(self.confirm_quit_application)
        
        self.quit_shortcut = QShortcut(QKeySequence("Ctrl+Q"), self)
        self.quit_shortcut.activated.connect(self.confirm_quit_application)
        
        logging.info("Exit shortcuts eingerichtet: ESC und Ctrl+Q")

    def confirm_quit_application(self):
        """Bestätigungsabfrage vor dem Beenden der Anwendung."""
        reply = QMessageBox.question(
            self,
            "Anwendung beenden",
            "Möchten Sie die Anwendung wirklich beenden?",
            QMessageBox.StandardButton.Yes | QMessageBox.StandardButton.No,
            QMessageBox.StandardButton.No  # Standard: Nein
        )

        if reply == QMessageBox.StandardButton.Yes:
            self._shutdown_confirmed = True
            self.close()

    def quit_application(self):
        """Anwendung schnell beenden."""
        logging.info("Schnelles Beenden eingeleitet...")
        
        try:
            # Timer stoppen
            if hasattr(self, 'update_timer'):
                self.update_timer.stop()
            if hasattr(self, 'settings_timer'):
                self.settings_timer.stop()
            if hasattr(self, 'modbus_check_timer'):
                self.modbus_check_timer.stop()
            if hasattr(self, 'countdown_timer'):
                self.countdown_timer.stop()
            
            # Detection stoppen
            if self.running:
                self.stop_detection()

            # Kamerastream stoppen
            if hasattr(self.camera_manager, 'stop'):
                self.camera_manager.stop()
            
            # Modbus trennen
            self.modbus_manager.disconnect()
            
            # UI Status
            self.ui.show_status("Beende Anwendung...", "warning")
            QApplication.processEvents()
            
            # Einstellungen speichern
            self.settings.save()
            
            # Detection Logger schliessen
            if hasattr(self, 'detection_logger'):
                self.detection_logger.close()
            
            logging.info("Anwendung wird beendet")
            QApplication.quit()
            
        except Exception as e:
            logging.error(f"Fehler beim Beenden: {e}")
            sys.exit(0)

    def convert_class_assignments_to_colors(self, class_assignments):
        """Konvertiert class_assignments zu class_colors Format für DetectionEngine."""
        class_colors = {}
        for class_id, assignment in class_assignments.items():
            if 'color' in assignment:
                class_colors[int(class_id)] = assignment['color']
        return class_colors

    def apply_class_settings_to_engine(self):
        """Wendet alle Klassen-Einstellungen auf die DetectionEngine an."""
        class_assignments = self.settings.get('class_assignments', {})
        
        if class_assignments:
            # Neue Struktur: Farben extrahieren und übertragen
            class_colors = self.convert_class_assignments_to_colors(class_assignments)
            if class_colors:
                self.detection_engine.set_class_colors_quietly(class_colors)
                logging.info(f"Klassen-Farben übernommen: {len(class_colors)} Klassen")


    def auto_load_on_startup(self):
        """Auto-Loading beim Start."""
        try:
            # Produktkonfiguration laden
            last_ds = self.settings.get('last_dataset', '')
            if last_ds:
<<<<<<< HEAD
                self.dataset_manager.load_dataset_with_backup(last_ds)
=======
                self.dataset_manager.load_dataset(last_ds)
>>>>>>> f3c9a75f

            # Letztes Modell laden
            last_model = self.settings.get('last_model', '')
            if last_model and os.path.exists(last_model):
                if self.detection_engine.load_model(last_model):
                    # NEUE STRUKTUR: class_assignments verwenden
                    self.apply_class_settings_to_engine()
                    
                    self.ui.update_model_status(last_model)
                    
                    # Log Model Auto-Loading
                    self.detection_logger.log_system_event('MODEL_AUTO_LOADED', 'SUCCESS', 
                        f'Modell automatisch geladen: {os.path.basename(last_model)}', {
                            'model_path': last_model,
                            'class_names': list(self.detection_engine.class_names.values())
                        })
                    
                    logging.info(f"Auto-loaded model: {last_model}")
            
            # Kamera-Konfiguration laden
            camera_config_path = self.settings.get('camera_config_path', '')
            if camera_config_path and os.path.exists(camera_config_path):
                self.camera_config_manager.load_config(camera_config_path)
            
            # Letzte Quelle laden
            last_source = self.settings.get('last_source')
            last_mode_was_video = self.settings.get('last_mode_was_video', False)
            
            if last_source is not None:
                if last_mode_was_video and isinstance(last_source, str):
                    if os.path.exists(last_source):
                        if self.camera_manager.set_source(last_source):
                            self.ui.update_camera_status(last_source, 'video')
                elif not last_mode_was_video and isinstance(last_source, int):
                    if self.camera_manager.set_source(last_source):
                        self.ui.update_camera_status(last_source, 'webcam')
                elif (
                    not last_mode_was_video
                    and isinstance(last_source, (list, tuple))
                    and len(last_source) == 2
                    and last_source[0] == 'ids'
                ):
                    ids_source = ('ids', int(last_source[1]))
                    if self.camera_manager.set_source(ids_source):
                        self.ui.update_camera_status(ids_source[1], 'ids')                        
            
            # Status setzen basierend auf Modbus-Verbindung
            if self.detection_engine.model_loaded and self.camera_manager.camera_ready:
                if self.modbus_manager.connected:
                    self.ui.show_status("Bereit - Alle Komponenten geladen", "ready")
                else:
                    self.ui.show_status("Warte auf Modbus-Verbindung", "warning")
            else:
                self.ui.show_status("Modell und Kamera auswählen", "warning")
                
        except Exception as e:
            logging.error(f"Fehler beim Auto-Loading: {e}")

    def setup_connections(self):
        """Signale verbinden."""
        self.ui.start_btn.clicked.connect(self.toggle_detection)
        self.ui.config_btn.clicked.connect(self.open_product_config)
        self.ui.settings_btn.clicked.connect(self.open_settings)
        # ENTFERNT: self.ui.snapshot_btn.clicked.connect(self.take_snapshot)
        self.ui.login_status_btn.clicked.connect(self.toggle_login)
        self.ui.sidebar_toggle_btn.clicked.connect(self.toggle_sidebar)
        # GEÄNDERT: quit_btn mit Bestätigung
        self.ui.quit_btn.clicked.connect(self.confirm_quit_application)

    def check_settings_changes(self):
        """Einstellungsänderungen prüfen - OPTIMIERT: Weniger Logging."""
        try:
            # Einfache Datei-Änderungsprüfung
            if os.path.exists(self.settings.filename):
                old_settings = self.settings.data.copy()
                self.settings.load_quietly()  # Verwende quiet loading
                
                # Update Image Saver nur bei Änderungen
                if old_settings != self.settings.data:
                    self.image_saver.update_settings(self.settings.data)
                    
                    # Update Kamera-Konfiguration nur bei Pfad-Änderung
                    old_camera_config = old_settings.get('camera_config_path', '')
                    new_camera_config = self.settings.get('camera_config_path', '')
                    if old_camera_config != new_camera_config and new_camera_config and os.path.exists(new_camera_config):
                        self.camera_config_manager.load_config(new_camera_config)
                    
                    # NEUE: class_assignments Überwachung
                    old_class_assignments = old_settings.get('class_assignments', {})
                    new_class_assignments = self.settings.get('class_assignments', {})
                    
                    if old_class_assignments != new_class_assignments:
                        # Klassen-Einstellungen komplett anwenden
                        if self.detection_engine.model_loaded:
                            self.apply_class_settings_to_engine()
                            logging.info("Klassen-Einstellungen nach Änderung aktualisiert")

                    # Referenzlinien-Update
                    old_reference_lines = old_settings.get('reference_lines', [])
                    new_reference_lines = self.settings.get('reference_lines', [])
                    if old_reference_lines != new_reference_lines:
                        self.ui.update_reference_lines()
                        
        except:
            pass

    def toggle_login(self):
        """Login/Logout umschalten - MIT SCHÖNEM PIN-DIALOG."""
        if self.user_manager.is_admin():
            self.user_manager.logout()
            self.ui.update_user_interface()
            self.ui.show_status("Abgemeldet - Operator-Modus", "info")
        else:
            if self.user_manager.login():  # PIN-Dialog
                self.ui.update_user_interface()
                self.ui.show_status("Angemeldet als Admin", "success")
            else:
                self.ui.show_status("Ungültige PIN", "error")

    def toggle_sidebar(self):
        """Sidebar umschalten."""
        self.ui.toggle_sidebar()

    def toggle_detection(self):
        """Detection starten/stoppen."""
        if not self.running:
            self.start_detection()
        else:
            self.stop_detection()

    def start_detection(self):
        """Detection starten - NUR WENN MODBUS VERBUNDEN."""
        try:
            if not self.detection_engine.model_loaded:
                self.ui.show_status("Bitte zuerst ein Modell laden", "error")
                return
                
            if not self.camera_manager.camera_ready:
                self.ui.show_status("Bitte zuerst Kamera/Video auswählen", "error")
                return
            
            # NEUE BEDINGUNG: Prüfe Modbus-Verbindung
            if not self.modbus_manager.is_connected():
                self.ui.show_status("Modbus-Verbindung erforderlich für Detection", "error")
                logging.warning("Detection-Start verweigert - Modbus nicht verbunden")
                
                # Log Detection Start Denied
                self.detection_logger.log_system_event('DETECTION_START_DENIED', 'WARNING', 
                    'Detection-Start verweigert - Modbus nicht verbunden', {
                        'modbus_connected': False,
                        'model_loaded': self.detection_engine.model_loaded,
                        'camera_ready': self.camera_manager.camera_ready
                    })
                return
            
            if self.camera_manager.start():
                self.running = True
                self.reset_workflow()
                self.init_robust_motion_detection()
                
                # Modbus: Detection-Active setzen
                if self.modbus_manager.connected:
                    self.modbus_manager.set_detection_active_coil(True)
                    self.ui.update_coil_status(detection_active=True)
                
                self.update_timer.start(30)
                
                # Button zu Stoppen mit Gradient und Stop-Symbol
                self.ui.start_btn.setText("⏹ STOPPEN")
                self.ui.start_btn.setStyleSheet("""
                    QPushButton {
                        background: qlineargradient(x1: 0, y1: 0, x2: 1, y2: 0,
                                                stop: 0 #3498db, stop: 1 #2980b9);
                        font-size: 24px;
                        font-weight: bold;
                        min-height: 45px;
                        padding: 15px 25px;
                        border-radius: 4px;
                        color: white;
                    }
                    QPushButton:hover {
                        background: qlineargradient(x1: 0, y1: 0, x2: 1, y2: 0,
                                                stop: 0 #5dade2, stop: 1 #3498db);
                    }
                """)
                
                self.ui.show_status("START - Warte auf Bandtakt...", "success")
                self.ui.update_workflow_status("BEREIT")
                
                # Log Detection Started
                self.detection_logger.log_system_event('DETECTION_STARTED', 'SUCCESS', 
                    'Detection erfolgreich gestartet', {
                        'modbus_connected': self.modbus_manager.connected,
                        'camera_source': self.camera_manager.source_info,
                        'camera_type': self.camera_manager.source_type
                    })
                
                logging.info("Detection gestartet")
            else:
                self.ui.show_status("Fehler beim Starten der Kamera", "error")
                
                # Log Camera Start Error
                self.detection_logger.log_system_event('CAMERA_START_ERROR', 'ERROR', 
                    'Fehler beim Starten der Kamera', {
                        'camera_source': self.camera_manager.source_info,
                        'camera_type': self.camera_manager.source_type
                    })
                
        except Exception as e:
            logging.error(f"Fehler beim Starten: {e}")
            self.ui.show_status(f"Fehler: {e}", "error")
            
            # Log Detection Start Error
            self.detection_logger.log_system_event('DETECTION_START_ERROR', 'ERROR', 
                f'Fehler beim Starten der Detection: {e}', {
                    'error': str(e)
                })

    def stop_detection(self):
        """Detection stoppen."""
        self.running = False
        
        if hasattr(self, 'update_timer'):
            self.update_timer.stop()
        
        # COUNTDOWN-TIMER stoppen
        if hasattr(self, 'countdown_timer'):
            self.countdown_timer.stop()
        
        # Modbus: Detection-Active ausschalten
        if self.modbus_manager.connected:
            self.modbus_manager.set_detection_active_coil(False)
            self.ui.update_coil_status(detection_active=False)
        
        try:
            self.camera_manager.stop()
        except:
            pass

        # Anzeige zurücksetzen (Einfrieren des Bildes verhindern)
        if hasattr(self.ui, 'clear_video'):
            self.ui.clear_video()        
        
        # Button zurück zu Starten mit Play-Symbol
        self.ui.start_btn.setText("▶ Live Detection STARTEN")
        self.ui.start_btn.setStyleSheet("""
            QPushButton {
                background-color: #27ae60;
                font-size: 24px;
                font-weight: bold;
                min-height: 45px;
                padding: 15px 25px;
                border-radius: 4px;
                color: white;
            }
            QPushButton:hover {
                background-color: #2ecc71;
            }
        """)
        
        self.ui.show_status("Bereit", "ready")
        self.ui.update_workflow_status("BEREIT")
        self.reset_workflow()
        
        # Log Detection Stopped
        self.detection_logger.log_system_event('DETECTION_STOPPED', 'INFO', 
            'Detection gestoppt', {
                'modbus_connected': self.modbus_manager.connected
            })
        
        logging.info("Detection gestoppt")

    def init_robust_motion_detection(self):
        """Motion Detection initialisieren."""
        self.motion_manager.initialize()
        self.no_motion_stable_count = 0
        
        # Erkennungsstatistiken zurücksetzen
        self.last_cycle_detections = {}
        self.current_frame_detections = []
        self.cycle_image_count = 0
        
        # Helligkeits-Auto-Stopp zurücksetzen
        self.brightness_auto_stop_active = False
        self.low_brightness_start = None
        self.high_brightness_start = None
        
        logging.info("Motion Detection initialisiert")

    def reset_workflow(self):
        """Workflow zurücksetzen."""
        # MotionManager zurücksetzen, damit neue Bewegungen erneut erkannt werden
        try:
            self.motion_manager.initialize()
        except Exception as exc:  # noqa: broad-except
            logging.error(f"MotionManager reset failed: {exc}")

        self.motion_detected = False
        self.motion_cleared = False
        self.detection_running = False
        self.blow_off_active = False
        self.motion_clear_time = None
        self.detection_start_time = None
        self.blow_off_start_time = None
        self.no_motion_stable_count = 0

    def process_frame(self):
        """Frame verarbeiten."""
        try:
            if not self.running:
                return
                
            frame = self.camera_manager.get_frame()
            if frame is None:
                return
            
            # Helligkeitsüberwachung
            self.check_brightness_with_auto_stop(frame)
            
            if self.brightness_auto_stop_active:
                return
            
            # Motion-Wert berechnen
            motion_now = self.motion_manager.update(frame)

            # Workflow verarbeiten
            self.process_industrial_workflow(frame, motion_now)
            
            # KI-Erkennung
            detections = []
            if self.detection_running and self.running:
                detections = self.detection_engine.detect(frame)
                allowed = set(int(cid) for cid in self.settings.get('class_assignments', {}).keys())
                if allowed:
                    detections = [d for d in detections if d[5] in allowed]                
                self.current_frame_detections = detections
                self.update_cycle_statistics_extended(detections)
                self.cycle_image_count += 1
            
            # Frame zeichnen
            annotated_frame = self.detection_engine.draw_detections(frame, detections)
            
            # UI aktualisieren
            if self.running:
                self.ui.update_video(annotated_frame)
                self.ui.update_last_cycle_stats(self.last_cycle_detections)
                
        except Exception as e:
            logging.error(f"Fehler bei Frame-Verarbeitung: {e}")

    def process_industrial_workflow(self, frame, motion_now):
        """Industrieller Workflow mit COUNTDOWN in Statusleiste."""
        current_time = time.time()
        
        settling_time = self.settings.get('settling_time', 1.0)
        capture_time = self.settings.get('capture_time', 3.0)
        wait_after_blow_off_time = self.settings.get('wait_after_blow_off_time', 0.5)
        
        # 1. Bewegungserkennung
        if not self.motion_detected and not self.blow_off_active:
            if motion_now and not self.motion_detected:
                self.motion_detected = True
                self.motion_cleared = False
                self.motion_clear_time = None
                self.no_motion_stable_count = 0
                self.ui.show_status("Förderband taktet", "warning")
                self.ui.update_workflow_status("BEWEGUNG")
                logging.info("Bewegung erkannt")

        # 2. Ausschwingen
        if self.motion_detected and not self.motion_cleared:

            if not motion_now:
                self.no_motion_stable_count += 1
                
                if self.no_motion_stable_count >= 10:
                    if self.motion_clear_time is None:
                        self.motion_clear_time = current_time
                        self.ui.show_status("Ausschwingzeit läuft", "warning")
                        self.ui.update_workflow_status("AUSSCHWINGEN")
                        logging.info("Ausschwingzeit startet")
                    
                    elif current_time - self.motion_clear_time >= settling_time:
                        self.motion_cleared = True
                        self.detection_running = True
                        self.detection_start_time = current_time
                        self.last_cycle_detections = {}
                        self.cycle_image_count = 0
                        
                        # COUNTDOWN STARTEN für Erkennungsphase
                        self.countdown_timer.start(100)  # Alle 100ms aktualisieren
                        
                        self.ui.show_status("Objekterkennung aktiv", "success")
                        self.ui.update_workflow_status("PRÜFUNG")
                        logging.info("Objekterkennung startet")
            else:
                self.motion_clear_time = None
                self.no_motion_stable_count = 0
        
        # 3. Erkennungsphase
        if self.detection_running:
            if current_time - self.detection_start_time >= capture_time:
                self.detection_running = False
                
                # COUNTDOWN STOPPEN
                self.countdown_timer.stop()
                
                bad_parts_detected = self.evaluate_detection_results()
                
                # Bilderspeicherung
                self.save_detection_result_image(frame, bad_parts_detected)
                
                # Counter aktualisieren
                self.ui.increment_session_counters(bad_parts_detected)
                
                if bad_parts_detected:
                    # Rotes Blinken starten
                    self.start_red_blink()
                    
                    self.blow_off_active = True
                    self.blow_off_start_time = current_time
                    
                    if self.modbus_manager.connected:
                        self.modbus_manager.set_reject_coil()
                        self.ui.update_coil_status(reject_active=True, detection_active=True)
                        coil_duration = self.settings.get('reject_coil_duration_seconds', 1.0)
                        QTimer.singleShot(int(coil_duration * 1000),
                                          lambda: self.ui.update_coil_status(reject_active=False, detection_active=True))
                                                          
                    self.ui.show_status("Schlechte Teile - Abblasen aktiv", "error")
                    self.ui.update_workflow_status("ABBLASEN")
                    logging.info("Schlechte Teile erkannt")
                else:
                    self.reset_workflow()
                    self.ui.show_status("Prüfung abgeschlossen", "ready")
                    self.ui.update_workflow_status("BEREIT")
                    logging.info("Keine schlechten Teile")
        
        # 4. Verzögerung nach Abblasen
        if self.blow_off_active:
            if current_time - self.blow_off_start_time >= wait_after_blow_off_time:
                self.blow_off_active = False

                self.reset_workflow()
                self.ui.show_status("Abblasen beendet", "ready")
                self.ui.update_workflow_status("BEREIT")
                logging.info("Abblas-Wartezeit beendet")

    def update_status_countdown(self):
        """COUNTDOWN in Statusleiste während der Erkennungsphase aktualisieren."""
        if not self.detection_running or not self.detection_start_time:
            self.countdown_timer.stop()
            return
        
        current_time = time.time()
        capture_time = self.settings.get('capture_time', 3.0)
        elapsed = current_time - self.detection_start_time
        remaining = max(0, capture_time - elapsed)
        
        # Status mit Countdown aktualisieren
        countdown_text = f"KI-Erkennung aktiv ({remaining:.2f} sec)"
        self.ui.show_status(countdown_text, "success")
        
        # Stoppen wenn Zeit abgelaufen
        if remaining <= 0:
            self.countdown_timer.stop()

    def start_red_blink(self):
        """Rotes Blinken für 1 Sekunde starten - DELEGIERT AN UI."""
        try:
            # DELEGIERE AN UI-KLASSE statt eigene Implementierung
            self.ui.flash_red_on_bad_part_detection()
            
        except Exception as e:
            logging.error(f"Fehler beim roten Blinken: {e}")

    def update_cycle_statistics_extended(self, detections):
        """Statistiken für aktuellen Zyklus."""
        for detection in detections:
            _, _, _, _, confidence, class_id = detection
            class_name = self.detection_engine.class_names.get(class_id, f"Class {class_id}")
            
            if class_name not in self.last_cycle_detections:
                self.last_cycle_detections[class_name] = {
                    'count': 0,
                    'max_confidence': 0.0,
                    'min_confidence': 1.0,
                    'avg_confidence': 0.0,
                    'confidences': [],
                    'class_id': class_id,
                    'total_detections': 0
                }
            
            stats = self.last_cycle_detections[class_name]
            stats['count'] += 1
            stats['total_detections'] += 1
            stats['confidences'].append(confidence)
            stats['max_confidence'] = max(stats['max_confidence'], confidence)
            stats['min_confidence'] = min(stats['min_confidence'], confidence)
            
            confidences = stats['confidences']
            stats['avg_confidence'] = sum(confidences) / len(confidences)

    def evaluate_detection_results(self):
        """Erkennungsergebnisse auswerten mit durchschnittlicher Anzahl pro Bild."""
        class_assignments = self.settings.get('class_assignments', {})
        if not class_assignments:
            # Alte Einstellungen bei Bedarf migrieren
            self.settings.migrate_legacy_settings()
            class_assignments = self.settings.get('class_assignments', {})        
        bad_parts_found = False
        
        # Nur neue Struktur verwenden
        if class_assignments:
            for class_name, stats in self.last_cycle_detections.items():
                class_id = stats.get('class_id', 0)
                max_conf = stats.get('max_confidence', 0.0)
                total_detections = stats.get('total_detections', 0)
                
                # KORRIGIERT: Durchschnittliche Anzahl pro Bild berechnen (wie in Sidebar "ANZ")
                if self.cycle_image_count > 0:
                    avg_detections_per_image = total_detections / self.cycle_image_count
                    avg_count = round(avg_detections_per_image)
                else:
                    avg_count = 0
                
                assignment = class_assignments.get(str(class_id), {})
                assignment_type = assignment.get('assignment', 'ignore')
                expected_count = assignment.get('expected_count', -1)
                min_confidence = assignment.get('min_confidence', 0.5)
                
                if assignment_type == 'bad' and max_conf >= min_confidence:
                    # Schlecht-Teil erkannt mit ausreichender Konfidenz
                    logging.info(f"Schlecht-Teil erkannt: {class_name} (Konfidenz: {max_conf:.2f})")
                    bad_parts_found = True
                    
                elif assignment_type == 'good' and expected_count != -1:
                    # Gut-Teil mit erwarteter Anzahl prüfen
                    if avg_count != expected_count and max_conf >= min_confidence:
                        logging.info(f"Gut-Teil Anzahl-Fehler: {class_name} - erwartet: {expected_count}, gefunden: {avg_count}")
                        bad_parts_found = True
        
        # Log Detection Cycle Result
        self.detection_logger.log_detection_cycle(
            bad_parts_detected=bad_parts_found,
            cycle_detections=self.last_cycle_detections,
            cycle_stats={
                'cycle_image_count': self.cycle_image_count,
                'evaluation_method': 'class_assignments' if class_assignments else 'legacy'
            }
        )
        
        return bad_parts_found

    def save_detection_result_image(self, frame, bad_parts_detected):
        """Bild speichern."""
        try:
            if bad_parts_detected:
                self.image_saver.save_bad_image(frame, self.last_cycle_detections)
            else:
                self.image_saver.save_good_image(frame, self.last_cycle_detections)
        except Exception as e:
            logging.error(f"Fehler beim Speichern: {e}")

    def check_brightness_with_auto_stop(self, frame):
        """Helligkeitsüberwachung."""
        gray = cv2.cvtColor(frame, cv2.COLOR_BGR2GRAY)
        brightness = np.mean(gray)
        
        self.brightness_values.append(brightness)
        if len(self.brightness_values) > 30:
            self.brightness_values.pop(0)
        
        avg_brightness = np.mean(self.brightness_values)
        
        low_threshold = self.settings.get('brightness_low_threshold', 30)
        high_threshold = self.settings.get('brightness_high_threshold', 220)
        duration_threshold = self.settings.get('brightness_duration_threshold', 3.0)
        
        current_time = time.time()
        
        if avg_brightness < low_threshold:
            if self.low_brightness_start is None:
                self.low_brightness_start = current_time
            elif current_time - self.low_brightness_start >= duration_threshold:
                if not self.brightness_auto_stop_active:
                    self.stop_detection()
                    self.brightness_auto_stop_active = True
                    self.ui.show_status(f"Zu dunkel: {avg_brightness:.1f}", "error")
                    
                    # Log Brightness Auto-Stop (Low)
                    self.detection_logger.log_brightness_event(
                        auto_stop_triggered=True,
                        brightness_value=avg_brightness,
                        threshold_info={
                            'reason': 'too_low',
                            'threshold': low_threshold,
                            'duration_threshold': duration_threshold
                        }
                    )
                return
        else:
            self.low_brightness_start = None
        
        if avg_brightness > high_threshold:
            if self.high_brightness_start is None:
                self.high_brightness_start = current_time
            elif current_time - self.high_brightness_start >= duration_threshold:
                if not self.brightness_auto_stop_active:
                    self.stop_detection()
                    self.brightness_auto_stop_active = True
                    self.ui.show_status(f"Zu hell: {avg_brightness:.1f}", "error")
                    
                    # Log Brightness Auto-Stop (High)
                    self.detection_logger.log_brightness_event(
                        auto_stop_triggered=True,
                        brightness_value=avg_brightness,
                        threshold_info={
                            'reason': 'too_high',
                            'threshold': high_threshold,
                            'duration_threshold': duration_threshold
                        }
                    )
                return
        else:
            self.high_brightness_start = None
        
        self.ui.hide_brightness_warning()
        self.ui.update_brightness(avg_brightness)   

    def load_model(self):
        """Modell laden."""
        if not self.user_manager.can_change_model():
            self.ui.show_status("Admin-Login erforderlich", "error")
            return
            
        model_path = self.ui.select_model_file()
        if model_path:
            if self.detection_engine.load_model(model_path):
                # NEUE STRUKTUR: class_assignments verwenden
                self.apply_class_settings_to_engine()
                
                self.ui.show_status(f"Modell geladen", "success")
                self.ui.update_model_status(model_path)
                self.settings.set('last_model', model_path)
                self.settings.save()
                
                # Log Model Loaded
                self.detection_logger.log_system_event('MODEL_LOADED', 'SUCCESS', 
                    f'Modell manuell geladen: {os.path.basename(model_path)}', {
                        'model_path': model_path,
                        'class_names': list(self.detection_engine.class_names.values())
                    })
            else:
                self.ui.show_status("Fehler beim Laden", "error")
                
                # Log Model Load Error
                self.detection_logger.log_system_event('MODEL_LOAD_ERROR', 'ERROR', 
                    f'Fehler beim Laden des Modells: {model_path}', {
                        'model_path': model_path
                    })

    def select_camera(self):
        """Kamera auswählen."""
        if not self.user_manager.can_change_camera():
            self.ui.show_status("Admin-Login erforderlich", "error")
            return
            
        source = self.ui.select_camera_source()
        if source:
            if self.camera_manager.set_source(source):
                self.ui.show_status("Quelle ausgewählt", "success")
                
                if isinstance(source, int):
                    self.ui.update_camera_status(source, 'webcam')
                elif isinstance(source, str):
                    self.ui.update_camera_status(source, 'video')
                elif isinstance(source, tuple):
                    self.ui.update_camera_status(source[1], 'ids')
                
                self.settings.set('last_source', source)
                self.settings.set('last_mode_was_video', isinstance(source, str))
                self.settings.save()
            else:
                self.ui.show_status("Fehler bei Auswahl", "error")

    def open_settings(self):
        """Einstellungen öffnen."""
        if not self.user_manager.can_access_settings():
            self.ui.show_status("Admin-Login erforderlich", "error")
            return

        self.ui.open_settings_dialog(self.settings)

    def open_product_config(self):
        """Dialog zur Verwaltung der Produktkonfigurationen."""
        if not self.user_manager.can_change_model():
            self.ui.show_status("Admin-Login erforderlich", "error")
            return
        from ui.product_config_dialog import ProductConfigDialog
        dialog = ProductConfigDialog(self.dataset_manager, self.ui)
        dialog.exec()

    def take_snapshot(self):
        """Schnappschuss."""
        frame = self.camera_manager.get_frame()
        if frame is not None:
            filename = self.camera_manager.save_snapshot(frame)
            if filename:
                self.ui.show_status("Schnappschuss gespeichert", "success")
            else:
                self.ui.show_status("Fehler beim Speichern", "error")

    def closeEvent(self, event):
        """Sauberes Herunterfahren mit Bestätigungsabfrage."""
        if self._shutdown_confirmed:
            # Bestätigung wurde bereits gegeben
            self.quit_application()
            event.accept()
            return

        reply = QMessageBox.question(
            self,
            "Anwendung beenden",
            "Möchten Sie die Anwendung wirklich beenden?",
            QMessageBox.StandardButton.Yes | QMessageBox.StandardButton.No,
            QMessageBox.StandardButton.No  # Standard: Nein
        )

        if reply == QMessageBox.StandardButton.Yes:
            self._shutdown_confirmed = True
            self.quit_application()
            event.accept()
        else:
            event.ignore()  # Schliessvorgang abbrechen

def main():
    """Hauptfunktion."""
    app = QApplication(sys.argv)
    app.setApplicationName("KI-Objekterkennung VEREINFACHT")
    app.setFont(QFont("Segoe UI", 10))
    
    window = DetectionApp()
    window.show()
    
    sys.exit(app.exec())

if __name__ == "__main__":
    main()<|MERGE_RESOLUTION|>--- conflicted
+++ resolved
@@ -66,10 +66,8 @@
 
         # Produkt-Konfigurationen
         self.dataset_manager = ProductDatasetManager(self.settings)
-<<<<<<< HEAD
         self.dataset_manager.migrate_from_settings()
-=======
->>>>>>> f3c9a75f
+
         
         # UI aufbauen
         self.ui = MainUI(self)
@@ -365,11 +363,7 @@
             # Produktkonfiguration laden
             last_ds = self.settings.get('last_dataset', '')
             if last_ds:
-<<<<<<< HEAD
                 self.dataset_manager.load_dataset_with_backup(last_ds)
-=======
-                self.dataset_manager.load_dataset(last_ds)
->>>>>>> f3c9a75f
 
             # Letztes Modell laden
             last_model = self.settings.get('last_model', '')
